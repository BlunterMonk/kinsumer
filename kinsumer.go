--- conflicted
+++ resolved
@@ -400,11 +400,7 @@
 		}()
 
 		var record *ConsumedRecord
-<<<<<<< HEAD
-		if err := k.startConsumers(commitTicker); err != nil {
-=======
 		if err := k.startConsumers(); err != nil {
->>>>>>> 11ef213f
 			k.errors <- fmt.Errorf("error starting consumers: %s", err)
 		}
 		defer k.stopConsumers()
